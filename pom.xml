--- conflicted
+++ resolved
@@ -29,11 +29,7 @@
 
     <groupId>io.gravitee.gateway</groupId>
     <artifactId>gravitee-gateway</artifactId>
-<<<<<<< HEAD
     <version>1.25.0-SNAPSHOT</version>
-=======
-    <version>1.24.1</version>
->>>>>>> 4aacabe0
     <packaging>pom</packaging>
     <name>Gravitee.io APIM - Gateway</name>
 
@@ -203,19 +199,11 @@
     </dependencies>
 
     <properties>
-<<<<<<< HEAD
-        <gravitee-node.version>1.3.0</gravitee-node.version>
+        <gravitee-node.version>1.3.1</gravitee-node.version>
         <gravitee-definition.version>1.18.0-SNAPSHOT</gravitee-definition.version>
         <gravitee-common.version>1.15.0-SNAPSHOT</gravitee-common.version>
         <gravitee-expression-language.version>1.2.0</gravitee-expression-language.version>
         <gravitee-repository.version>1.25.0-SNAPSHOT</gravitee-repository.version>
-=======
-        <gravitee-node.version>1.3.1</gravitee-node.version>
-        <gravitee-definition.version>1.17.0</gravitee-definition.version>
-        <gravitee-common.version>1.14.0</gravitee-common.version>
-        <gravitee-expression-language.version>1.2.0</gravitee-expression-language.version>
-        <gravitee-repository.version>1.24.1</gravitee-repository.version>
->>>>>>> 4aacabe0
         <gravitee-plugin-core.version>1.7.0</gravitee-plugin-core.version>
         <gravitee-plugin-policy.version>1.7.0</gravitee-plugin-policy.version>
         <gravitee-plugin-resource.version>1.7.0</gravitee-plugin-resource.version>
