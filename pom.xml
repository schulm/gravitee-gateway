<?xml version="1.0" encoding="UTF-8"?>
<!--

    Copyright (C) 2015 The Gravitee team (http://gravitee.io)

    Licensed under the Apache License, Version 2.0 (the "License");
    you may not use this file except in compliance with the License.
    You may obtain a copy of the License at

            http://www.apache.org/licenses/LICENSE-2.0

    Unless required by applicable law or agreed to in writing, software
    distributed under the License is distributed on an "AS IS" BASIS,
    WITHOUT WARRANTIES OR CONDITIONS OF ANY KIND, either express or implied.
    See the License for the specific language governing permissions and
    limitations under the License.

-->
<project xmlns="http://maven.apache.org/POM/4.0.0"
         xmlns:xsi="http://www.w3.org/2001/XMLSchema-instance"
         xsi:schemaLocation="http://maven.apache.org/POM/4.0.0 http://maven.apache.org/xsd/maven-4.0.0.xsd">
    <modelVersion>4.0.0</modelVersion>

    <parent>
        <groupId>io.gravitee</groupId>
        <artifactId>gravitee-parent</artifactId>
        <version>17</version>
    </parent>

    <groupId>io.gravitee.gateway</groupId>
    <artifactId>gravitee-gateway</artifactId>
<<<<<<< HEAD
    <version>1.29.5-SNAPSHOT</version>
=======
    <version>1.28.6</version>
>>>>>>> 532bb362
    <packaging>pom</packaging>
    <name>Gravitee.io APIM - Gateway</name>

    <modules>
        <module>gravitee-gateway-env</module>
        <module>gravitee-gateway-buffer</module>
        <module>gravitee-gateway-reactor</module>
        <module>gravitee-gateway-reporting</module>
        <module>gravitee-gateway-repository</module>
        <module>gravitee-gateway-policy</module>
        <module>gravitee-gateway-resource</module>
        <module>gravitee-gateway-core</module>
        <module>gravitee-gateway-dictionary</module>
        <module>gravitee-gateway-http</module>
        <module>gravitee-gateway-standalone</module>
        <module>gravitee-gateway-handlers</module>
        <module>gravitee-gateway-services</module>
        <module>gravitee-gateway-security</module>
    </modules>

    <dependencyManagement>
        <dependencies>
            <!-- Gravitee.io -->
            <dependency>
                <groupId>io.gravitee.node</groupId>
                <artifactId>gravitee-node-container</artifactId>
                <version>${gravitee-node.version}</version>
            </dependency>

            <dependency>
                <groupId>io.gravitee.node</groupId>
                <artifactId>gravitee-node-api</artifactId>
                <version>${gravitee-node.version}</version>
            </dependency>

            <dependency>
                <groupId>io.gravitee.node</groupId>
                <artifactId>gravitee-node-vertx</artifactId>
                <version>${gravitee-node.version}</version>
            </dependency>

            <dependency>
                <groupId>io.gravitee.repository</groupId>
                <artifactId>gravitee-repository</artifactId>
                <version>${gravitee-repository.version}</version>
            </dependency>

            <dependency>
                <groupId>io.gravitee.common</groupId>
                <artifactId>gravitee-common</artifactId>
                <version>${gravitee-common.version}</version>
            </dependency>

            <dependency>
                <groupId>io.gravitee.definition</groupId>
                <artifactId>gravitee-definition-jackson</artifactId>
                <version>${gravitee-definition.version}</version>
            </dependency>

            <dependency>
                <groupId>io.gravitee.definition</groupId>
                <artifactId>gravitee-definition-model</artifactId>
                <version>${gravitee-definition.version}</version>
            </dependency>

            <dependency>
                <groupId>io.gravitee.gateway</groupId>
                <artifactId>gravitee-gateway-api</artifactId>
                <version>${gravitee-gateway-api.version}</version>
            </dependency>

            <dependency>
                <groupId>io.gravitee.policy</groupId>
                <artifactId>gravitee-policy-api</artifactId>
                <version>${gravitee-policy-api.version}</version>
            </dependency>

            <dependency>
                <groupId>io.gravitee.reporter</groupId>
                <artifactId>gravitee-reporter-api</artifactId>
                <version>${gravitee-reporter-api.version}</version>
            </dependency>

            <dependency>
                <groupId>io.gravitee.plugin</groupId>
                <artifactId>gravitee-plugin-core</artifactId>
                <version>${gravitee-plugin-core.version}</version>
            </dependency>

            <dependency>
                <groupId>io.gravitee.plugin</groupId>
                <artifactId>gravitee-plugin-policy</artifactId>
                <version>${gravitee-plugin-policy.version}</version>
            </dependency>

            <dependency>
                <groupId>io.gravitee.plugin</groupId>
                <artifactId>gravitee-plugin-resource</artifactId>
                <version>${gravitee-plugin-resource.version}</version>
            </dependency>

            <dependency>
                <groupId>io.gravitee.plugin</groupId>
                <artifactId>gravitee-plugin-alert</artifactId>
                <version>${gravitee-plugin-alert.version}</version>
            </dependency>

            <dependency>
                <groupId>io.gravitee.plugin</groupId>
                <artifactId>gravitee-plugin-service-discovery</artifactId>
                <version>${gravitee-plugin-service-discovery.version}</version>
            </dependency>

            <dependency>
                <groupId>io.gravitee.alert</groupId>
                <artifactId>gravitee-alert-api</artifactId>
                <version>${gravitee-alert-api.version}</version>
            </dependency>

            <dependency>
                <groupId>io.gravitee.discovery</groupId>
                <artifactId>gravitee-service-discovery-api</artifactId>
                <version>${gravitee-service-discovery-api.version}</version>
            </dependency>

            <dependency>
                <groupId>io.gravitee.el</groupId>
                <artifactId>gravitee-expression-language</artifactId>
                <version>${gravitee-expression-language.version}</version>
            </dependency>

            <dependency>
                <groupId>io.gravitee.resource</groupId>
                <artifactId>gravitee-resource-oauth2-provider-api</artifactId>
                <version>${gravitee-resource-oauth2-provider-api.version}</version>
            </dependency>

            <!-- Vert.x -->
            <dependency>
                <groupId>io.vertx</groupId>
                <artifactId>vertx-core</artifactId>
                <version>${vertx.version}</version>
            </dependency>
        </dependencies>
    </dependencyManagement>

    <dependencies>
        <!-- Logging -->
        <dependency>
            <groupId>org.slf4j</groupId>
            <artifactId>slf4j-api</artifactId>
        </dependency>
        <dependency>
            <groupId>ch.qos.logback</groupId>
            <artifactId>logback-classic</artifactId>
        </dependency>
        <dependency>
            <groupId>ch.qos.logback</groupId>
            <artifactId>logback-core</artifactId>
        </dependency>

        <!-- Unit Tests -->
        <dependency>
            <groupId>junit</groupId>
            <artifactId>junit</artifactId>
            <scope>test</scope>
        </dependency>
        <dependency>
            <groupId>org.mockito</groupId>
            <artifactId>mockito-core</artifactId>
            <scope>test</scope>
        </dependency>
        <dependency>
            <groupId>org.powermock</groupId>
            <artifactId>powermock-module-junit4</artifactId>
            <version>2.0.0</version>
            <scope>test</scope>
        </dependency>
    </dependencies>

    <properties>
<<<<<<< HEAD
        <gravitee-node.version>1.5.0</gravitee-node.version>
        <gravitee-definition.version>1.19.1</gravitee-definition.version>
        <gravitee-common.version>1.15.1</gravitee-common.version>
=======
        <gravitee-node.version>1.5.1</gravitee-node.version>
        <gravitee-definition.version>1.18.1</gravitee-definition.version>
        <gravitee-common.version>1.15.2</gravitee-common.version>
>>>>>>> 532bb362
        <gravitee-expression-language.version>1.3.0</gravitee-expression-language.version>
        <gravitee-repository.version>1.29.1</gravitee-repository.version>
        <gravitee-plugin-core.version>1.9.0</gravitee-plugin-core.version>
        <gravitee-plugin-policy.version>1.9.0</gravitee-plugin-policy.version>
        <gravitee-plugin-resource.version>1.9.0</gravitee-plugin-resource.version>
        <gravitee-plugin-alert.version>1.9.0</gravitee-plugin-alert.version>
        <gravitee-plugin-service-discovery.version>1.9.0</gravitee-plugin-service-discovery.version>
        <gravitee-policy-api.version>1.6.0</gravitee-policy-api.version>
        <gravitee-gateway-api.version>1.19.1</gravitee-gateway-api.version>
        <gravitee-reporter-api.version>1.16.0</gravitee-reporter-api.version>
        <gravitee-alert-api.version>1.1.0</gravitee-alert-api.version>
        <gravitee-service-discovery-api.version>1.1.0</gravitee-service-discovery-api.version>
        <gravitee-resource-oauth2-provider-api.version>1.3.0</gravitee-resource-oauth2-provider-api.version>
        <jetty.version>9.2.24.v20180105</jetty.version>
        <httpclient.version>4.5.7</httpclient.version>
        <reflections.version>0.9.10</reflections.version>
        <snakeyaml.version>1.21</snakeyaml.version>
        <commons-io.version>2.5</commons-io.version>
        <commons-validator.version>1.4.1</commons-validator.version>
        <json-path.version>2.2.0</json-path.version>
        <wiremock.version>2.21.0</wiremock.version>
        <guava.version>26.0-jre</guava.version>
        <powermock.version>2.0.0</powermock.version>
    </properties>

    <!-- allow snapshot only for vertx until the final release -->
    <build>
        <pluginManagement>
            <plugins>
                <plugin>
                    <groupId>org.apache.maven.plugins</groupId>
                    <artifactId>maven-enforcer-plugin</artifactId>
                    <version>1.4.1</version>
                    <configuration>
                        <rules>
                            <requireReleaseDeps>
                                <message>No Snapshots Allowed!</message>
                                <excludes>
                                    <exclude>io.vertx:*</exclude>
                                </excludes>
                            </requireReleaseDeps>
                            <requireReleaseVersion>
                                <message>No Snapshots Allowed!</message>
                            </requireReleaseVersion>
                        </rules>
                    </configuration>
                </plugin>
            </plugins>
        </pluginManagement>
    </build>
    <profiles>
        <profile>
            <id>allow-snapshots-for-swagger3</id>
            <activation><activeByDefault>true</activeByDefault></activation>
            <repositories>
                <repository>
                    <id>snapshots-repo</id>
                    <url>https://oss.sonatype.org/content/repositories/snapshots</url>
                    <releases><enabled>false</enabled></releases>
                    <snapshots><enabled>true</enabled></snapshots>
                </repository>
            </repositories>
        </profile>
    </profiles>
</project><|MERGE_RESOLUTION|>--- conflicted
+++ resolved
@@ -29,11 +29,7 @@
 
     <groupId>io.gravitee.gateway</groupId>
     <artifactId>gravitee-gateway</artifactId>
-<<<<<<< HEAD
     <version>1.29.5-SNAPSHOT</version>
-=======
-    <version>1.28.6</version>
->>>>>>> 532bb362
     <packaging>pom</packaging>
     <name>Gravitee.io APIM - Gateway</name>
 
@@ -215,15 +211,9 @@
     </dependencies>
 
     <properties>
-<<<<<<< HEAD
-        <gravitee-node.version>1.5.0</gravitee-node.version>
+        <gravitee-node.version>1.5.1</gravitee-node.version>
         <gravitee-definition.version>1.19.1</gravitee-definition.version>
-        <gravitee-common.version>1.15.1</gravitee-common.version>
-=======
-        <gravitee-node.version>1.5.1</gravitee-node.version>
-        <gravitee-definition.version>1.18.1</gravitee-definition.version>
         <gravitee-common.version>1.15.2</gravitee-common.version>
->>>>>>> 532bb362
         <gravitee-expression-language.version>1.3.0</gravitee-expression-language.version>
         <gravitee-repository.version>1.29.1</gravitee-repository.version>
         <gravitee-plugin-core.version>1.9.0</gravitee-plugin-core.version>
