<?xml version="1.0" encoding="UTF-8"?>
<!--

    Copyright (C) 2015 The Gravitee team (http://gravitee.io)

    Licensed under the Apache License, Version 2.0 (the "License");
    you may not use this file except in compliance with the License.
    You may obtain a copy of the License at

            http://www.apache.org/licenses/LICENSE-2.0

    Unless required by applicable law or agreed to in writing, software
    distributed under the License is distributed on an "AS IS" BASIS,
    WITHOUT WARRANTIES OR CONDITIONS OF ANY KIND, either express or implied.
    See the License for the specific language governing permissions and
    limitations under the License.

-->
<project xmlns="http://maven.apache.org/POM/4.0.0"
         xmlns:xsi="http://www.w3.org/2001/XMLSchema-instance"
         xsi:schemaLocation="http://maven.apache.org/POM/4.0.0 http://maven.apache.org/xsd/maven-4.0.0.xsd">
    <modelVersion>4.0.0</modelVersion>

    <parent>
        <groupId>io.gravitee</groupId>
        <artifactId>gravitee-parent</artifactId>
        <version>16</version>
    </parent>

    <groupId>io.gravitee.gateway</groupId>
    <artifactId>gravitee-gateway</artifactId>
<<<<<<< HEAD
    <version>1.28.2-SNAPSHOT</version>
=======
    <version>1.25.11</version>
>>>>>>> 631c9ccc
    <packaging>pom</packaging>
    <name>Gravitee.io APIM - Gateway</name>

    <modules>
        <module>gravitee-gateway-env</module>
        <module>gravitee-gateway-buffer</module>
        <module>gravitee-gateway-reactor</module>
        <module>gravitee-gateway-reporting</module>
        <module>gravitee-gateway-repository</module>
        <module>gravitee-gateway-policy</module>
        <module>gravitee-gateway-resource</module>
        <module>gravitee-gateway-core</module>
        <module>gravitee-gateway-dictionary</module>
        <module>gravitee-gateway-http</module>
        <module>gravitee-gateway-standalone</module>
        <module>gravitee-gateway-handlers</module>
        <module>gravitee-gateway-services</module>
        <module>gravitee-gateway-security</module>
    </modules>

    <dependencyManagement>
        <dependencies>
            <!-- Gravitee.io -->
            <dependency>
                <groupId>io.gravitee.node</groupId>
                <artifactId>gravitee-node-container</artifactId>
                <version>${gravitee-node.version}</version>
            </dependency>

            <dependency>
                <groupId>io.gravitee.node</groupId>
                <artifactId>gravitee-node-api</artifactId>
                <version>${gravitee-node.version}</version>
            </dependency>

            <dependency>
                <groupId>io.gravitee.node</groupId>
                <artifactId>gravitee-node-vertx</artifactId>
                <version>${gravitee-node.version}</version>
            </dependency>

            <dependency>
                <groupId>io.gravitee.repository</groupId>
                <artifactId>gravitee-repository</artifactId>
                <version>${gravitee-repository.version}</version>
            </dependency>

            <dependency>
                <groupId>io.gravitee.common</groupId>
                <artifactId>gravitee-common</artifactId>
                <version>${gravitee-common.version}</version>
            </dependency>

            <dependency>
                <groupId>io.gravitee.definition</groupId>
                <artifactId>gravitee-definition-jackson</artifactId>
                <version>${gravitee-definition.version}</version>
            </dependency>

            <dependency>
                <groupId>io.gravitee.definition</groupId>
                <artifactId>gravitee-definition-model</artifactId>
                <version>${gravitee-definition.version}</version>
            </dependency>

            <dependency>
                <groupId>io.gravitee.gateway</groupId>
                <artifactId>gravitee-gateway-api</artifactId>
                <version>${gravitee-gateway-api.version}</version>
            </dependency>

            <dependency>
                <groupId>io.gravitee.policy</groupId>
                <artifactId>gravitee-policy-api</artifactId>
                <version>${gravitee-policy-api.version}</version>
            </dependency>

            <dependency>
                <groupId>io.gravitee.reporter</groupId>
                <artifactId>gravitee-reporter-api</artifactId>
                <version>${gravitee-reporter-api.version}</version>
            </dependency>

            <dependency>
                <groupId>io.gravitee.plugin</groupId>
                <artifactId>gravitee-plugin-core</artifactId>
                <version>${gravitee-plugin-core.version}</version>
            </dependency>

            <dependency>
                <groupId>io.gravitee.plugin</groupId>
                <artifactId>gravitee-plugin-policy</artifactId>
                <version>${gravitee-plugin-policy.version}</version>
            </dependency>

            <dependency>
                <groupId>io.gravitee.plugin</groupId>
                <artifactId>gravitee-plugin-resource</artifactId>
                <version>${gravitee-plugin-resource.version}</version>
            </dependency>

            <dependency>
                <groupId>io.gravitee.plugin</groupId>
                <artifactId>gravitee-plugin-alert</artifactId>
                <version>${gravitee-plugin-alert.version}</version>
            </dependency>

            <dependency>
                <groupId>io.gravitee.plugin</groupId>
                <artifactId>gravitee-plugin-service-discovery</artifactId>
                <version>${gravitee-plugin-service-discovery.version}</version>
            </dependency>

            <dependency>
                <groupId>io.gravitee.alert</groupId>
                <artifactId>gravitee-alert-api</artifactId>
                <version>${gravitee-alert-api.version}</version>
            </dependency>

            <dependency>
                <groupId>io.gravitee.discovery</groupId>
                <artifactId>gravitee-service-discovery-api</artifactId>
                <version>${gravitee-service-discovery-api.version}</version>
            </dependency>

            <dependency>
                <groupId>io.gravitee.el</groupId>
                <artifactId>gravitee-expression-language</artifactId>
                <version>${gravitee-expression-language.version}</version>
            </dependency>

            <dependency>
                <groupId>io.gravitee.resource</groupId>
                <artifactId>gravitee-resource-oauth2-provider-api</artifactId>
                <version>${gravitee-resource-oauth2-provider-api.version}</version>
            </dependency>

            <!-- Vert.x -->
            <dependency>
                <groupId>io.vertx</groupId>
                <artifactId>vertx-core</artifactId>
                <version>${vertx.version}</version>
            </dependency>
        </dependencies>
    </dependencyManagement>

    <dependencies>
        <!-- Logging -->
        <dependency>
            <groupId>org.slf4j</groupId>
            <artifactId>slf4j-api</artifactId>
        </dependency>
        <dependency>
            <groupId>ch.qos.logback</groupId>
            <artifactId>logback-classic</artifactId>
        </dependency>
        <dependency>
            <groupId>ch.qos.logback</groupId>
            <artifactId>logback-core</artifactId>
        </dependency>

        <!-- Unit Tests -->
        <dependency>
            <groupId>junit</groupId>
            <artifactId>junit</artifactId>
            <scope>test</scope>
        </dependency>
        <dependency>
            <groupId>org.mockito</groupId>
            <artifactId>mockito-core</artifactId>
            <scope>test</scope>
        </dependency>
    </dependencies>

    <properties>
<<<<<<< HEAD
        <gravitee-node.version>1.5.0</gravitee-node.version>
        <gravitee-definition.version>1.18.0</gravitee-definition.version>
        <gravitee-common.version>1.15.0</gravitee-common.version>
        <gravitee-expression-language.version>1.3.0</gravitee-expression-language.version>
        <gravitee-repository.version>1.28.0</gravitee-repository.version>
        <gravitee-plugin-core.version>1.9.0</gravitee-plugin-core.version>
        <gravitee-plugin-policy.version>1.9.0</gravitee-plugin-policy.version>
        <gravitee-plugin-resource.version>1.9.0</gravitee-plugin-resource.version>
        <gravitee-plugin-alert.version>1.9.0</gravitee-plugin-alert.version>
        <gravitee-plugin-service-discovery.version>1.9.0</gravitee-plugin-service-discovery.version>
        <gravitee-policy-api.version>1.6.0</gravitee-policy-api.version>
        <gravitee-gateway-api.version>1.18.0</gravitee-gateway-api.version>
        <gravitee-reporter-api.version>1.15.0</gravitee-reporter-api.version>
=======
        <gravitee-node.version>1.4.2</gravitee-node.version>
        <gravitee-definition.version>1.18.1</gravitee-definition.version>
        <gravitee-common.version>1.15.1</gravitee-common.version>
        <gravitee-expression-language.version>1.3.0</gravitee-expression-language.version>
        <gravitee-repository.version>1.25.1</gravitee-repository.version>
        <gravitee-plugin-core.version>1.8.0</gravitee-plugin-core.version>
        <gravitee-plugin-policy.version>1.8.0</gravitee-plugin-policy.version>
        <gravitee-plugin-resource.version>1.8.0</gravitee-plugin-resource.version>
        <gravitee-plugin-alert.version>1.8.0</gravitee-plugin-alert.version>
        <gravitee-plugin-service-discovery.version>1.8.0</gravitee-plugin-service-discovery.version>
        <gravitee-policy-api.version>1.5.0</gravitee-policy-api.version>
        <gravitee-gateway-api.version>1.15.3</gravitee-gateway-api.version>
        <gravitee-reporter-api.version>1.14.0</gravitee-reporter-api.version>
>>>>>>> 631c9ccc
        <gravitee-alert-api.version>1.1.0</gravitee-alert-api.version>
        <gravitee-service-discovery-api.version>1.1.0</gravitee-service-discovery-api.version>
        <gravitee-resource-oauth2-provider-api.version>1.3.0</gravitee-resource-oauth2-provider-api.version>
        <jetty.version>9.2.24.v20180105</jetty.version>
        <httpclient.version>4.5.7</httpclient.version>
        <reflections.version>0.9.10</reflections.version>
        <snakeyaml.version>1.21</snakeyaml.version>
        <commons-io.version>2.5</commons-io.version>
        <commons-validator.version>1.4.1</commons-validator.version>
        <json-path.version>2.2.0</json-path.version>
        <wiremock.version>2.21.0</wiremock.version>
        <guava.version>26.0-jre</guava.version>
        <powermock.version>2.0.0</powermock.version>
    </properties>

    <!-- allow snapshot only for vertx until the final release -->
    <build>
        <pluginManagement>
            <plugins>
                <plugin>
                    <groupId>org.apache.maven.plugins</groupId>
                    <artifactId>maven-enforcer-plugin</artifactId>
                    <version>1.4.1</version>
                    <configuration>
                        <rules>
                            <requireReleaseDeps>
                                <message>No Snapshots Allowed!</message>
                                <excludes>
                                    <exclude>io.vertx:*</exclude>
                                </excludes>
                            </requireReleaseDeps>
                            <requireReleaseVersion>
                                <message>No Snapshots Allowed!</message>
                            </requireReleaseVersion>
                        </rules>
                    </configuration>
                </plugin>
            </plugins>
        </pluginManagement>
    </build>
    <profiles>
        <profile>
            <id>allow-snapshots-for-swagger3</id>
            <activation><activeByDefault>true</activeByDefault></activation>
            <repositories>
                <repository>
                    <id>snapshots-repo</id>
                    <url>https://oss.sonatype.org/content/repositories/snapshots</url>
                    <releases><enabled>false</enabled></releases>
                    <snapshots><enabled>true</enabled></snapshots>
                </repository>
            </repositories>
        </profile>
    </profiles>
</project><|MERGE_RESOLUTION|>--- conflicted
+++ resolved
@@ -29,11 +29,7 @@
 
     <groupId>io.gravitee.gateway</groupId>
     <artifactId>gravitee-gateway</artifactId>
-<<<<<<< HEAD
     <version>1.28.2-SNAPSHOT</version>
-=======
-    <version>1.25.11</version>
->>>>>>> 631c9ccc
     <packaging>pom</packaging>
     <name>Gravitee.io APIM - Gateway</name>
 
@@ -209,10 +205,9 @@
     </dependencies>
 
     <properties>
-<<<<<<< HEAD
         <gravitee-node.version>1.5.0</gravitee-node.version>
-        <gravitee-definition.version>1.18.0</gravitee-definition.version>
-        <gravitee-common.version>1.15.0</gravitee-common.version>
+        <gravitee-definition.version>1.18.1</gravitee-definition.version>
+        <gravitee-common.version>1.15.1</gravitee-common.version>
         <gravitee-expression-language.version>1.3.0</gravitee-expression-language.version>
         <gravitee-repository.version>1.28.0</gravitee-repository.version>
         <gravitee-plugin-core.version>1.9.0</gravitee-plugin-core.version>
@@ -221,23 +216,8 @@
         <gravitee-plugin-alert.version>1.9.0</gravitee-plugin-alert.version>
         <gravitee-plugin-service-discovery.version>1.9.0</gravitee-plugin-service-discovery.version>
         <gravitee-policy-api.version>1.6.0</gravitee-policy-api.version>
-        <gravitee-gateway-api.version>1.18.0</gravitee-gateway-api.version>
+        <gravitee-gateway-api.version>1.18.1-SNAPSHOT</gravitee-gateway-api.version>
         <gravitee-reporter-api.version>1.15.0</gravitee-reporter-api.version>
-=======
-        <gravitee-node.version>1.4.2</gravitee-node.version>
-        <gravitee-definition.version>1.18.1</gravitee-definition.version>
-        <gravitee-common.version>1.15.1</gravitee-common.version>
-        <gravitee-expression-language.version>1.3.0</gravitee-expression-language.version>
-        <gravitee-repository.version>1.25.1</gravitee-repository.version>
-        <gravitee-plugin-core.version>1.8.0</gravitee-plugin-core.version>
-        <gravitee-plugin-policy.version>1.8.0</gravitee-plugin-policy.version>
-        <gravitee-plugin-resource.version>1.8.0</gravitee-plugin-resource.version>
-        <gravitee-plugin-alert.version>1.8.0</gravitee-plugin-alert.version>
-        <gravitee-plugin-service-discovery.version>1.8.0</gravitee-plugin-service-discovery.version>
-        <gravitee-policy-api.version>1.5.0</gravitee-policy-api.version>
-        <gravitee-gateway-api.version>1.15.3</gravitee-gateway-api.version>
-        <gravitee-reporter-api.version>1.14.0</gravitee-reporter-api.version>
->>>>>>> 631c9ccc
         <gravitee-alert-api.version>1.1.0</gravitee-alert-api.version>
         <gravitee-service-discovery-api.version>1.1.0</gravitee-service-discovery-api.version>
         <gravitee-resource-oauth2-provider-api.version>1.3.0</gravitee-resource-oauth2-provider-api.version>
