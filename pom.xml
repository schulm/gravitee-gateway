--- conflicted
+++ resolved
@@ -29,11 +29,7 @@
 
     <groupId>io.gravitee.gateway</groupId>
     <artifactId>gravitee-gateway</artifactId>
-<<<<<<< HEAD
     <version>1.22.0-SNAPSHOT</version>
-=======
-    <version>1.21.3</version>
->>>>>>> 4303bf39
     <packaging>pom</packaging>
     <name>Gravitee.io APIM - Gateway</name>
 
@@ -209,13 +205,8 @@
     </dependencies>
 
     <properties>
-<<<<<<< HEAD
-        <gravitee-node.version>1.2.0</gravitee-node.version>
+        <gravitee-node.version>1.2.1</gravitee-node.version>
         <gravitee-definition.version>1.15.0-SNAPSHOT</gravitee-definition.version>
-=======
-        <gravitee-node.version>1.2.1</gravitee-node.version>
-        <gravitee-definition.version>1.14.0</gravitee-definition.version>
->>>>>>> 4303bf39
         <gravitee-common.version>1.13.0</gravitee-common.version>
         <gravitee-expression-language.version>1.0.0</gravitee-expression-language.version>
         <gravitee-repository.version>1.22.0-SNAPSHOT</gravitee-repository.version>
