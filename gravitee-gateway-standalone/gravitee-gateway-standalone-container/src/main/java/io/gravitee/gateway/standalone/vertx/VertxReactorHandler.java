/**
 * Copyright (C) 2015 The Gravitee team (http://gravitee.io)
 *
 * Licensed under the Apache License, Version 2.0 (the "License");
 * you may not use this file except in compliance with the License.
 * You may obtain a copy of the License at
 *
 *         http://www.apache.org/licenses/LICENSE-2.0
 *
 * Unless required by applicable law or agreed to in writing, software
 * distributed under the License is distributed on an "AS IS" BASIS,
 * WITHOUT WARRANTIES OR CONDITIONS OF ANY KIND, either express or implied.
 * See the License for the specific language governing permissions and
 * limitations under the License.
 */
package io.gravitee.gateway.standalone.vertx;

import io.gravitee.common.http.HttpHeaders;
import io.gravitee.gateway.api.Request;
import io.gravitee.gateway.api.Response;
import io.gravitee.gateway.reactor.Reactor;
import io.gravitee.gateway.standalone.vertx.ws.VertxWebSocketServerRequest;
import io.gravitee.gateway.standalone.vertx.ws.VertxWebSocketServerResponse;
import io.netty.handler.codec.http.HttpHeaderValues;
import io.vertx.core.Handler;
import io.vertx.core.http.HttpMethod;
import io.vertx.core.http.HttpServerRequest;

/**
 * @author David BRASSELY (david.brassely at graviteesource.com)
 * @author Azize ELAMRANI (azize.elamrani at graviteesource.com)
 * @author GraviteeSource Team
 */
public class VertxReactorHandler implements Handler<HttpServerRequest> {

    private final Reactor reactor;
    private boolean legacyDecodeUrlParams;

<<<<<<< HEAD
    VertxReactorHandler(final Reactor reactor) {
=======
    VertxReactorHandler(Reactor reactor, boolean legacyDecodeUrlParams) {
>>>>>>> 631c9ccc
        this.reactor = reactor;
        this.legacyDecodeUrlParams = legacyDecodeUrlParams;
    }

    @Override
    public void handle(HttpServerRequest httpServerRequest) {
<<<<<<< HEAD
        Request request;
        Response response;
=======
        final Request request = new VertxHttpServerRequest(httpServerRequest, legacyDecodeUrlParams);
        final Response response = new VertxHttpServerResponse(httpServerRequest, request.metrics());
>>>>>>> 631c9ccc

        if (isWebSocket(httpServerRequest)) {
            request = new VertxWebSocketServerRequest(httpServerRequest);
            response = new VertxWebSocketServerResponse(httpServerRequest, request);
        } else {
            request = new VertxHttpServerRequest(httpServerRequest);
            response = new VertxHttpServerResponse(httpServerRequest, request.metrics());
        }

        route(request, response);
    }

    protected void route(final Request request, final Response response) {
        reactor.route(request, response, __ -> {});
    }

    private boolean isWebSocket(HttpServerRequest httpServerRequest) {
        String connectionHeader = httpServerRequest.getHeader(HttpHeaders.CONNECTION);
        String upgradeHeader = httpServerRequest.getHeader(HttpHeaders.UPGRADE);

        return httpServerRequest.method() == HttpMethod.GET &&
                HttpHeaderValues.UPGRADE.contentEqualsIgnoreCase(connectionHeader) &&
                HttpHeaderValues.WEBSOCKET.contentEqualsIgnoreCase(upgradeHeader);
    }
}<|MERGE_RESOLUTION|>--- conflicted
+++ resolved
@@ -36,30 +36,21 @@
     private final Reactor reactor;
     private boolean legacyDecodeUrlParams;
 
-<<<<<<< HEAD
-    VertxReactorHandler(final Reactor reactor) {
-=======
-    VertxReactorHandler(Reactor reactor, boolean legacyDecodeUrlParams) {
->>>>>>> 631c9ccc
+    VertxReactorHandler(final Reactor reactor, boolean legacyDecodeUrlParams) {
         this.reactor = reactor;
         this.legacyDecodeUrlParams = legacyDecodeUrlParams;
     }
 
     @Override
     public void handle(HttpServerRequest httpServerRequest) {
-<<<<<<< HEAD
         Request request;
         Response response;
-=======
-        final Request request = new VertxHttpServerRequest(httpServerRequest, legacyDecodeUrlParams);
-        final Response response = new VertxHttpServerResponse(httpServerRequest, request.metrics());
->>>>>>> 631c9ccc
 
         if (isWebSocket(httpServerRequest)) {
-            request = new VertxWebSocketServerRequest(httpServerRequest);
+            request = new VertxWebSocketServerRequest(httpServerRequest, legacyDecodeUrlParams);
             response = new VertxWebSocketServerResponse(httpServerRequest, request);
         } else {
-            request = new VertxHttpServerRequest(httpServerRequest);
+            request = new VertxHttpServerRequest(httpServerRequest, legacyDecodeUrlParams);
             response = new VertxHttpServerResponse(httpServerRequest, request.metrics());
         }
 
