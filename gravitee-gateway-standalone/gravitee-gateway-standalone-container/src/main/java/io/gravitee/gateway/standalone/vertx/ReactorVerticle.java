/**
 * Copyright (C) 2015 The Gravitee team (http://gravitee.io)
 *
 * Licensed under the Apache License, Version 2.0 (the "License");
 * you may not use this file except in compliance with the License.
 * You may obtain a copy of the License at
 *
 *         http://www.apache.org/licenses/LICENSE-2.0
 *
 * Unless required by applicable law or agreed to in writing, software
 * distributed under the License is distributed on an "AS IS" BASIS,
 * WITHOUT WARRANTIES OR CONDITIONS OF ANY KIND, either express or implied.
 * See the License for the specific language governing permissions and
 * limitations under the License.
 */
package io.gravitee.gateway.standalone.vertx;

import io.gravitee.gateway.reactor.Reactor;
import io.vertx.core.AbstractVerticle;
import io.vertx.core.Future;
import io.vertx.core.Vertx;
import io.vertx.core.http.HttpServer;
import org.slf4j.Logger;
import org.slf4j.LoggerFactory;
import org.springframework.beans.factory.annotation.Autowired;
import org.springframework.beans.factory.annotation.Qualifier;
import org.springframework.beans.factory.annotation.Value;

/**
 * @author David BRASSELY (david.brassely at graviteesource.com)
 * @author GraviteeSource Team
 */
public class ReactorVerticle extends AbstractVerticle {

    /**
     * Logger.
     */
    private final Logger logger = LoggerFactory.getLogger(ReactorVerticle.class);

    @Autowired
    @Qualifier("gatewayHttpServer")
    private HttpServer httpServer;

    @Autowired
    private Reactor reactor;

    @Value("${legacy.decode-url-params:false}")
    private boolean legacyDecodeUrlParams;

    @Autowired
    private VertxHttpServerConfiguration httpServerConfiguration;

    @Autowired
    private Vertx vertx;

    @Value("${http.requestTimeout:0}")
    private long requestTimeout;

    @Override
    public void start(Future<Void> startFuture) throws Exception {
<<<<<<< HEAD
        if (requestTimeout > 0) {
            httpServer.requestHandler(new VertxReactorTimeoutHandler(vertx, reactor, requestTimeout));
        } else {
            httpServer.requestHandler(new VertxReactorHandler(reactor));
        }
=======
        httpServer.requestHandler(new VertxReactorHandler(reactor, this.legacyDecodeUrlParams));
>>>>>>> 631c9ccc

        httpServer.listen(res -> {
            if (res.succeeded()) {
                logger.info("HTTP listener ready to accept requests on port {}",
                        httpServerConfiguration.getPort());
                startFuture.complete();
            } else {
                logger.error("Unable to start HTTP Server", res.cause());
                startFuture.fail(res.cause());
            }
        });
    }

    @Override
    public void stop() throws Exception {
        logger.info("Stopping HTTP Server...");
        httpServer.close(voidAsyncResult -> logger.info("HTTP Server has been correctly stopped"));
    }
}<|MERGE_RESOLUTION|>--- conflicted
+++ resolved
@@ -58,15 +58,11 @@
 
     @Override
     public void start(Future<Void> startFuture) throws Exception {
-<<<<<<< HEAD
         if (requestTimeout > 0) {
-            httpServer.requestHandler(new VertxReactorTimeoutHandler(vertx, reactor, requestTimeout));
+            httpServer.requestHandler(new VertxReactorTimeoutHandler(vertx, reactor, requestTimeout, this.legacyDecodeUrlParams));
         } else {
-            httpServer.requestHandler(new VertxReactorHandler(reactor));
+            httpServer.requestHandler(new VertxReactorHandler(reactor, this.legacyDecodeUrlParams));
         }
-=======
-        httpServer.requestHandler(new VertxReactorHandler(reactor, this.legacyDecodeUrlParams));
->>>>>>> 631c9ccc
 
         httpServer.listen(res -> {
             if (res.succeeded()) {
